--- conflicted
+++ resolved
@@ -155,11 +155,8 @@
     text                 >= 0.11     && < 0.12,
     transformers         >= 0.3      && < 0.4,
     unordered-containers >= 0.2      && < 0.3,
-<<<<<<< HEAD
-    syb
-=======
+    syb                  >= 0.3      && < 0.4,
     vector               >= 0.9      && < 0.11
->>>>>>> 49eb5b5c
 
   exposed-modules:
     Control.Exception.Lens
