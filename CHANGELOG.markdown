3.4
---
<<<<<<< HEAD
* Switched to a more liberal type for `ignored`
* Removed some "`isplitting`" bad combinators from `Control.Lens.IndexedFold`.
* Made `indexed`, `taking` and `dropping` lazier.
* Removed `Indexing` and `IndexingResult` from `Control.Lens.Internal`.
=======
* Switched to a more liberal type for `ignored`.
* Removed some "`isplitting`" bad combinators from `Control.Lens.IndexedFold`.
* Made `indexed` lazier.
>>>>>>> 4224b345
* Removed some of the more redundant combinators from `Control.Lens.Plated`.
* Moved `partsOf`, `holesOf`, and `elementOf` into `Control.Lens.Traversal`.

3.3
---
* Redefined `simple` and moved it to `Control.Lens.Iso`. Instead of using `simple l` you can now compose `l.simple` or `simple.l` providing more nuanced control and a more compositional API.
* Moved the various `foo#` combinators used to emit cleaner core into an unexported module, `Control.Lens.Unsafe`. This removes `MagicHash` from the public API.
* Removed the `bazaar#` and `runBazaar#` coercions that caused issues on GHC HEAD.
* Changed the default definition of `plate` to `uniplate` from `ignored`.
* Added `Data.Vector.Lens` and instances for `Data.Vector`.
* Added support for the `split` package, which is now part of the Haskell platform.
* Removed redundant `Data.List.traverseList`. Use `itraversed` or `traverse` instead.
* Moved `(:<->)` to `Control.Lens.Simple`.
* Fixed a bug in `Control.Lens.TH` that was causing `makeIso` not to work.
* Added `lifted` to `Control.Lens.Setter` for mapping over monads.
* Added `beside` to `Control.Lens.Traversal`.
* Removed the operators from `Data.List.Lens`, they broke the overall pattern of the rest of the API, and were terrible clutter.
* Fixed a bug that caused `resultAt` to give wrong answers most of the time.
* Changed `resultAt` to an `IndexedLens` and moved it to `Control.Lens.IndexedLens`
* Changed `ignored` to an `IndexedTraversal` and moved it to `Control.Lens.IndexedTraversal`

3.2
---
* Made `elementOf` lazier and moved it from `Control.Lens.Traversal` to `Control.Lens.Plated`.
* Made `holesOf` and `partsOf` lazier to deal with infinite structures.
* Resolved issue #75. We now generate nicer core for most `Setter` and `Fold` operations, and some others.
* Made lenses for field access like `_1`, `_2`, etc. lazier.
* Added `Control.Lens.Loupe`, which provides a limited form of `Lens` that can be read from and written to and which can compose
  with other lenses, but can also be returned in a list or as a monadic result, but cannot be used directly for most combinators
  without cloning it first. It is easier to compose than a `ReifiedLens`, but slightly slower.
* Moved (`:=>`) and (`:->`) into `Control.Lens.Simple`, which is not exported by `Control.Lens` by default to reduce name conflicts with third party libraries.

3.1
---
* Simplified the type of `filtered`, so that it can be composed with other folds rather than be parameterized on one. Included the caveat that the new `filtered` is still not a legal `Traversal`, despite seeming to compose like one.
* Renamed `ifiltered` to `ifiltering`, and while it still must take an indexed lens-like as an argument, I included a similar caveat about the result not being a legal `IndexedLens` when given an `IndexedLens`. The function was renamed because its signature no longer lined up with the new `filtered` and the gerundive '-ing' suffix has come to indicate an operator that transformers another lens/traversal/etc. into a new one.
* Added `taking` and `dropping` to `Control.Lens.Traversal`.

3.0.6
-----
* Alpha-renamed all combinators to a new scheme. Instead of `Foo a b c d`, they now follow `Foo s t a b`. This means that you don't need to alpha rename everything in your head to work through the examples, simplifies exposition, and uses s and t for common state monad parameters. Thanks go to Shachaf Ben-Kiki for the grunt work of slogging through hundreds of definitions by hand and with regular expressions!
* Restored lenses to `Trustworthy` status so they can be used with Safe Haskell once more.

3.0.5
-----
* Fixed a bug in `rights1` and `lefts1` in `Control.Lens.Zipper` which would cause them to loop forever when given a 0 offset.

3.0.4
-----
* Added `?~`, `<?~`, `?=` and `<?=` to `Control.Lens.Setter` for setting the target(s) of a Lens to `Just` a value. They are particularly useful when combined with `at`.

3.0.3
-----
* Refined the behavior of `substType` in `Control.Lens.TH` to match the behavior of `typeVarsEx` when moving under binders.


3.0.2
-----
* Added `generateSignatures` option to `Control.Lens.TH` to allow the end user to disable the generation of type signatures for the
  template-haskell generated lenses. This lets the user supply hand-written haddocks and more restricted signatures.

3.0.1
-----
* Added `Control.Lens.Type.simple`.

3.0
---
* Added `Control.Lens.Zipper`.
* Added `<<~`, a version of `<~` that supports chaining assignment.
* Added `:->`, `:=>`, and `:<->` as type operator aliases for `Simple Lens`, `Simple Traversal`, and `Simple Iso`  respectively.

2.9
---
* Added `<<%~`, `<<.~`, `<<%=` and `<<.=` for accessing the old values targeted by a `Lens` (or a summary of those targeted by a `Traversal`)
* Renamed `|>` to `%`, as `%~` is the lensed version of `%`, and moved it to `Control.Lens.Getter` along with a version `^%` with tighter
  precedence that can be interleaved with `^.`
* Upgraded to `doctest` 0.9, which lets us factor out common `$setup` for our doctests
* Renamed `merged` to `choosing`. Added a simpler `chosen` operation to mirror `both`.
* Added `Control.Lens.Projection`
* Renamed `traverseException` to `exception` and `traverseDynamic` to `dynamic`, upgrading them to use `Projection`.
* `makeClassy` now places each generated `Lens` or `Traversal` inside the class it constructs when possible.
  This makes it possible for users to just export `HasFoo(..)`, rather than have to enumerate each lens in
  the export list. It can only do that if it creates the class. If the `createClass` flag is disabled, then
  it will default to the old behavior.
* Added `performs` to `Control.Lens.Action` to mirror `views` in `Control.Lens.Getter`.

2.8
---
* Restored compatibility with GHC 7.2. This required a major version bump due to making some MPTC-based default signatures conditional.

2.7.0.1
-------
* Added the missing `Control.Lens.Combinators` to exported-modules! Its absence was causing it not to be included on hackage.

2.7
---
* Generalized the signature of `Getting`, `Acting` and `IndexedGetting` to help out with the common user code scenario of needing to read
  and then write to change types.
* Documentation cleanup and additional examples.
* Renamed `au` to `ala`, introducing further incompatibility with the `newtype` package, but reducing confusion.
* Removed need for `Data.Map.Lens` and `Data.IntMap.Lens` by adding `TraverseMin` and `TraverseMax` to `Control.Lens.IndexedTraversal`.
* Flipped fixity of `~:` and `<~:`
* Added `++~`, `++=`, `<++~` and `<++=` to Data.List.Lens in response to popular demand.
* Added `|>`, `<$!>` and `<$!` to `Control.Lens.Combinators`, which exports combinators that are often useful in lens-based code, but that
  don't strictly involve lenses.
* Added an HUnit-based test suite by @orenbenkiki

2.6.1
-----
* Fixed bugs in `Traversal` code-generation.

2.6
---
* Added build option `-f-inlining` to facilitate building with the various TH 2.8 versions used by GHC 7.6 and HEAD.
* Added build option `-f-template-haskell` for testing without template haskell. (Users should be able to assume TH is enabled; use this only for testing!)
* Added support for generating a `Traversal` rather than a `Lens` when multiple fields map to the same name or some constructors are missing a field.
* Removed `_` from the lens names in `System.FilePath.Lens`.
* Added `iwhere`, `withIndices`, `withIndicesOf`, `indices` and `indicesOf` to ease work with indexed traversals
* Added `assign` as an alias for `(.=)` in `Control.Lens.Setter`.
* Added `~:`, `=:`, `<~:` and `<=:` to `Data.List.Lens`

2.5
---
* Added `Control.Lens.Plated`, a port of Neil Mitchell's `uniplate` that can be used on any `Traversal`.
* Added `Data.Data.Lens` with smart traversals that know how to avoid traversing parts of a structure that can't contain a given type.
* Added `Data.Typeable.Lens` with `_cast` and `_gcast` like `traverseData`
* Renamed `IndexedStore` to `Context` now that it is used in user-visible locations, and since I also use it as `uniplate`'s notion of a context.
* Renamed `Kleene` to `Bazaar` -- "a bazaar contains a bunch of stores."
* Added `Comonad` instances for `Context` and `Bazaar`, so we can use stores directly as the notion of an editable context in uniplate
* Compatibility with both sets of template haskell quirks for GHC 7.6.1-rc1 and the GHC 7.6.1 development head.
* Renamed `children` to `branches` in `Data.Tree.Lens`.
* Added `At` and `Contains` to `Control.Lens.IndexedLens`.
* Added `FunctorWithIndex`, `FoldableWithIndex`, and `TraversableWithIndex` under `Control.Lens.WithIndex`
* Added support for `unordered-containers`.

2.4.0.2
-------
* GHC 7.6.1 development HEAD compatibility (but broke 7.6.1-rc1)

2.4.0.1
-------
* Haddock cleanup

2.4
-----
* Added the indexed `Kleene` store to `Control.Lens.Internal`
* Moved `Gettable`, `Accessor`, `Settable` and `Mutator` to `Control.Lens.Internal`
* Added `cloneTraversal` to `Control.Lens.Traversal`
* Renamed `clone` to `cloneLens` in `Control.Lens.Type`
* Generalized the type of `zoom` to subsume `focus`.
* Removed `Focus(..)` from `Control.Lens.Type`.
* Factored out `Control.Lens.Isomorphic`.
* Moved many private types to `Control.Lens.Internal`
* Added `conFields` to `Language.Haskell.TH.Lens`.
* Added `System.FilePath.Lens`.

2.3
---
* Added missing `{-# INLINE #-}` pragmas
* Renamed `meanwhile` to `throughout` in `Control.Parallel.Strategies.Lens`
* Added `Magnify` to `Control.Lens.Getter`.
* Added `Zoom` to `Control.Lens.Type`.

2.2
---
* Added `<&=`, `<&~`, `<|=`, and `<|~`
* Moved `<>~`, `<<>~`, `<>=`, and `<<>=` to `Data.Monoid.Lens`
* Template Haskell now uses eager binding to avoid adding dependencies.

2.1
---
* Renamed `adjust` to `over`
* Added `au`, `auf` and `under`
* Added `Data.Monoid.Lens`
* Increased lower dependency bound on `mtl` for cleaner installation.<|MERGE_RESOLUTION|>--- conflicted
+++ resolved
@@ -1,15 +1,9 @@
 3.4
 ---
-<<<<<<< HEAD
 * Switched to a more liberal type for `ignored`
 * Removed some "`isplitting`" bad combinators from `Control.Lens.IndexedFold`.
 * Made `indexed`, `taking` and `dropping` lazier.
 * Removed `Indexing` and `IndexingResult` from `Control.Lens.Internal`.
-=======
-* Switched to a more liberal type for `ignored`.
-* Removed some "`isplitting`" bad combinators from `Control.Lens.IndexedFold`.
-* Made `indexed` lazier.
->>>>>>> 4224b345
 * Removed some of the more redundant combinators from `Control.Lens.Plated`.
 * Moved `partsOf`, `holesOf`, and `elementOf` into `Control.Lens.Traversal`.
 
